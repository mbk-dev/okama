from random import randint
from typing import Optional, List, Dict, Union, Tuple

import numpy as np
import pandas as pd
import scipy.stats
from matplotlib import pyplot as plt

from okama import settings
from okama.common import make_asset_list, validators
from okama.common.helpers import helpers, ratios
from okama.common.helpers.helpers import Rebalance


class Portfolio(make_asset_list.ListMaker):
    """
    Implementation of investment portfolio.

    Investments portfolio is a type of financial asset (same as stocks, ETF, mutual funds, currencies etc.).
    Arguments are similar to AssetList but additionally Portfolio has:

    - weights
    - rebalancing_period
    - symbol

    The rebalancing is the action of bringing the portfolio that has deviated away
    from original target asset allocation back into line. After rebalancing the portfolio assets
    have original weights.

    Parameters
    ----------
    assets : list, default None
        List of assets. Could include tickers or asset like objects (Asset, Portfolio).
        If None a single asset list with a default ticker is used.

    first_date : str, default None
        First date of monthly return time series.
        If None the first date is calculated automatically as the oldest available date for the listed assets.

    last_date : str, default None
        Last date of monthly return time series.
        If None the last date is calculated automatically as the newest available date for the listed assets.

    ccy : str, default 'USD'
        Base currency for the list of assets. All risk metrics and returns are adjusted to the base currency.

    inflation: bool, default True
        Defines whether to take inflation data into account in the calculations.
        Including inflation could limit available data (last_date, first_date)
        as the inflation data is usually published with a one-month delay.
        With inflation = False some properties like real return are not available.

    weights : list of float, default None
        List of assets weights.
        The weight of an asset is the percent of an investment portfolio that corresponds to the asset.
        If weights = None an equally weighted portfolio is created (all weights are equal).

    rebalancing_period : {'none', 'month', 'quarter', 'half-year', 'year'}, default 'month'
        Rebalancing period (rebalancing frequency) is predetermined time intervals when
        the investor rebalances the portfolio. If 'none' assets weights are not rebalanced.

    symbol : str, default None
        Text symbol of portfolio. It is similar to tickers but have a namespace information.
        Portfolio symbol must end with .PF (all_weather_portfolio.PF).
        If None a random symbol is generated (portfolio_7802.PF).
    """

    def __init__(
        self,
        assets: Optional[List[str]] = None,
        *,
        first_date: Optional[str] = None,
        last_date: Optional[str] = None,
        ccy: str = "USD",
        inflation: bool = True,
        weights: Optional[List[float]] = None,
        rebalancing_period: str = "month",
        symbol: str = None,
    ):
        super().__init__(
            assets,
            first_date=first_date,
            last_date=last_date,
            ccy=ccy,
            inflation=inflation,
        )
        self._weights = None
        self.weights = weights
        self.assets_weights = dict(zip(self.symbols, self.weights))
        self._rebalancing_period = None
        self.rebalancing_period = rebalancing_period
        self._symbol = symbol or f"portfolio_{randint(1000, 9999)}.PF"

    def __repr__(self):
        dic = {
            "symbol": self.symbol,
            "assets": self.symbols,
            "weights": self.weights,
            "rebalancing_period": self.rebalancing_period,
            "currency": self.currency,
            "inflation": self.inflation if hasattr(self, "inflation") else "None",
            "first_date": self.first_date.strftime("%Y-%m"),
            "last_date": self.last_date.strftime("%Y-%m"),
            "period_length": self._pl_txt,
        }
        return repr(pd.Series(dic))

    def _add_inflation(self):
        if hasattr(self, "inflation"):
            return pd.concat([self.ror, self.inflation_ts], axis=1, join="inner", copy="false")
        else:
            return self.ror

    @property
    def weights(self) -> Union[list, tuple]:
        """
        Get or set assets weights in portfolio.

        If not defined equal weights are used for each asset.

        Weights must be a list (or tuple) of float values.

        Returns
        -------
            Values for the weights of assets in portfolio.

        Examples
        --------
        >>> x = ok.Portfolio(['SPY.US', 'BND.US'])
        >>> x.weights
        [0.5, 0.5]
        """
        return self._weights

    @weights.setter
    def weights(self, weights: Optional[List[float]]):
        if weights is None:
            # Equally weighted portfolio
            n = len(self.symbols)  # number of assets
            weights = list(np.repeat(1 / n, n))
        else:
            [validators.validate_real("weight", weight) for weight in weights]
            helpers.Frame.weights_sum_is_one(weights)
            if len(weights) != len(set(self.symbols)):
                raise ValueError(
                    f"Number of tickers ({len(set(self.symbols))}) should be equal "
                    f"to the weights number ({len(weights)})"
                )
        self._weights = weights

    @property
    def weights_ts(self) -> pd.DataFrame:
        """
        Calculate assets weights time series.

        The weights of assets in Portfolio are not constant if rebalancing_period is different from 'month'.

        Returns
        -------
        DataFrame
            Weights of assets time series.

        Examples
        --------
        >>> import matplotlib.pyplot as plt
        >>> reb_period='none'  # The Portfolio is not rebalanced.
        >>> pf = ok.Portfolio(['SPY.US', 'AGG.US'], weights=[0.5, 0.5], rebalancing_period=reb_period)
        >>> pf.weights_ts.plot()
        >>> plt.show()

        The weights of assets time series will differ significantly if the portfolio rebalancing_period is 1 year.

        >>> pf.rebalancing_period = 'year'  # set a new rebalancing period
        >>> pf.weights_ts.plot()
        >>> plt.show()
        """
        if self.rebalancing_period != "month":
            return helpers.Rebalance(period=self.rebalancing_period).assets_weights_ts(
                ror=self.assets_ror,
                weights=self.weights,
            )
        values = np.tile(self.weights, (self.ror.shape[0], 1))
        return pd.DataFrame(values, index=self.ror.index, columns=self.symbols)

    @property
    def rebalancing_period(self) -> str:
        """
        Return rebalancing period of the portfolio.

        Rebalancing is the process by which an investor restores their portfolio to its target allocation
        by selling and buying assets. After rebalancing all the assets have original weights.

        Rebalancing period (rebalancing frequency) is predetermined time intervals when
        the investor rebalances the portfolio.

        Returns
        -------
        str
            Portfolio rebalancing period.
        """
        return self._rebalancing_period

    @rebalancing_period.setter
    def rebalancing_period(self, rebalancing_period: str):
        if rebalancing_period in Rebalance.frequency_mapping.keys():
            self._rebalancing_period = rebalancing_period
        else:
            raise ValueError(f"rebalancing_period must be in {Rebalance.frequency_mapping.keys()}")

    @property
    def symbol(self) -> str:
        """
        Return a text symbol of portfolio.

        Symbols are similar to tickers but have a namespace information:

        * SPY.US is a symbol
        * SPY is a ticker

        Portfolios have '.PF' as a namespace.

        Returns
        -------
        str
            Text symbol of the portfolio.

        Examples
        --------
        >>> p = ok.Portflio()
        >>> p.symbol  # a randomly generated symbol will be shown
        'portfolio_5312.PF'

        >>> p.symbol = 'spy_portfolo.PF'  # The symbol can be customized after initialization

        New Portfolio can have a custom symbol.

        >>> p = ok.Portfolio(symbol='aggressive.PF')
        >>> p.symbol
        'aggressive.PF'
        """
        return self._symbol

    @symbol.setter
    def symbol(self, text_symbol: str):
        if isinstance(text_symbol, str) and text_symbol.endswith(".PF"):
            if " " in text_symbol:
                raise ValueError("portfolio text symbol should not have whitespace characters.")
            self._symbol = text_symbol
        else:
            raise ValueError('portfolio symbol must be a string ending with ".PF" namespace.')

    @property
    def name(self) -> str:
        """
        Return text name of portfolio.

        For Portfolio name is equal to symbol.

        Returns
        -------
        str
            Text name of the portfolio.

        >>> p = ok.Portfolio()
        >>> p.name
        'portfolio_5312.PF'
        """
        return self.symbol

    @property
    def ror(self) -> pd.Series:
        """
        Calculate monthly rate of return time series for portfolio.

        Returns
        -------
        Series
            Rate of return monthly time series for portfolio.

        Examples
        --------
        >>> pf = ok.Portfolio(first_date='2020-01', last_date='2020-12')
        >>> pf.ror
        Date
        2020-01   -0.0004
        2020-02   -0.0792
        2020-03   -0.1249
        2020-04    0.1270
        2020-05    0.0476
        2020-06    0.0177
        2020-07    0.0589
        2020-08    0.0698
        2020-09   -0.0374
        2020-10   -0.0249
        2020-11    0.1088
        2020-12    0.0370
        Freq: M, Name: portfolio_4669.PF, dtype: float64

        >>> import matplotlib.pyplot as plt
        >>> pf.ror.plot(kind='bar')
        >>> plt.show()
        """
        if self.rebalancing_period == "month":
            s = helpers.Frame.get_portfolio_return_ts(self.weights, self.assets_ror)
        else:
            s = helpers.Rebalance(period=self.rebalancing_period).return_ts(self.weights, self.assets_ror)
        return s.rename(self.symbol, inplace=True)

    @property
    def wealth_index(self) -> pd.DataFrame:
        """
        Calculate wealth index time series for the portfolio and accumulated inflation.

        Wealth index (Cumulative Wealth Index) is a time series that presents the value of portfolio over
        historical time period. Accumulated inflation time series is added if `inflation=True` in the Portfolio.

        Wealth index is obtained from the accumulated return multiplicated by the initial investments.
        That is: 1000 * (Acc_Return + 1)
        Initial investments are taken as 1000 units of the Portfolio base currency.

        Returns
        -------
            Time series of wealth index values for portfolio and accumulated inflation.

        Examples
        --------
        >>> import matplotlib.pyplot as plt
        >>> x = ok.Portfolio(['SPY.US', 'BND.US'])
        >>> x.wealth_index.plot()
        >>> plt.show()
        """
        df = self._add_inflation()
        df = helpers.Frame.get_wealth_indexes(df)
        df = self._make_df_if_series(df)
        return df

    def _make_df_if_series(self, ts):
        if isinstance(ts, pd.Series):  # should always return a DataFrame
            ts = ts.to_frame()
            ts.rename({1: self.symbol}, axis="columns", inplace=True)
        return ts

    @property
    def wealth_index_with_assets(self) -> pd.DataFrame:
        """
        Calculate wealth index time series for the portfolio, all assets and accumulated inflation.

        Wealth index (Cumulative Wealth Index) is a time series that presents the value of portfolio over
        historical time period. Accumulated inflation time series is added if `inflation=True` in the Portfolio.

        Wealth index is obtained from the accumulated return multiplicated by the initial investments.
        That is: 1000 * (Acc_Return + 1)
        Initial investments are taken as 1000 units of the Portfolio base currency.

        Returns
        -------
        DataFrame
            Time series of wealth index values for portfolio, each asset and accumulated inflation.

        Examples
        --------
        >>> import matplotlib.pyplot as plt
        >>> pf = ok.Portfolio(['VOO.US', 'GLD.US'], weights=[0.8, 0.2])
        >>> pf.wealth_index_with_assets.plot()
        >>> plt.show()
        """
        ls = [self.ror, self.assets_ror]
        if hasattr(self, "inflation"):
            ls.append(self.inflation_ts)
        df = pd.concat(ls, axis=1, join="inner", copy="false")
        return helpers.Frame.get_wealth_indexes(df)

    @property
    def mean_return_monthly(self) -> float:
        """
        Calculate monthly mean return (arithmetic mean) for the portfolio rate of return time series.

        Mean return calculated for the full history period.

        Returns
        -------
        Float
            Mean return value.

        Examples
        --------
        >>> pf = ok.Portfolio(['ISF.LSE', 'XGLE.LSE'], weights=[0.6, 0.4], ccy='GBP')
        >>> pf
        0.0001803312727272665
        """
        return helpers.Frame.get_portfolio_mean_return(self.weights, self.assets_ror)

    @property
    def mean_return_annual(self) -> float:
        """
        Calculate annualized mean return (arithmetic mean) for the portfolio rate of return time series.

        Mean return calculated for the full history period.

        Returns
        -------
        Float
           Mean return value.

        Examples
        --------
        >>> pf = ok.Portfolio(['XCS6.XETR', 'PHAU.LSE'], weights=[0.85, 0.15], ccy='USD')
        >>> pf.names
        {'XCS6.XETR': 'Xtrackers MSCI China UCITS ETF 1C', 'PHAU.LSE': 'WisdomTree Physical Gold'}
        >>> pf.mean_return_annual
        0.09005826844072184
        """
        return helpers.Float.annualize_return(self.mean_return_monthly)

    @property
    def annual_return_ts(self) -> pd.Series:
        """
        Calculate annual rate of return time series for portfolio.

        Rate of return is calculated for each calendar year.

        Returns
        -------
        DataFrame
            Calendar annual rate of return time series.

        Examples
        --------
        >>> import matplotlib.pyplot as plt
        >>> pf = ok.Portfolio(['VOO.US', 'AGG.US'], weights=[0.4, 0.6])
        >>> pf.annual_return_ts.plot(kind='bar')
        >>> plt.show()

        Plot annual returns for portfolio with EUR as the base currency.

        >>> pf = ok.Portfolio(['VOO.US', 'AGG.US'], weights=[0.4, 0.6], ccy='EUR')
        >>> pf.annual_return_ts.plot(kind='bar')
        >>> plt.show()
        """
        return helpers.Frame.get_annual_return_ts_from_monthly(self.ror)

    def get_cagr(self, period: Optional[int] = None, real: bool = False) -> pd.Series:
        """
        Calculate portfolio Compound Annual Growth Rate (CAGR) for a given trailing period.

        Compound annual growth rate (CAGR) is the rate of return that would be required for an investment to grow from
        its initial to its final value, assuming all incomes were reinvested.

        Inflation adjusted annualized returns (real CAGR) are shown with `real=True` option.

        Annual inflation value is calculated for the same period if inflation=True in the AssetList.

        Parameters
        ----------
        period: int, optional
            CAGR trailing period in years. None for the full time CAGR.
        real: bool, default False
            CAGR is adjusted for inflation (real CAGR) if True.
            Portfolio should be initiated with Inflation=True for real CAGR.

        Returns
        -------
        Series
            Portfolio CAGR value and annualized inflation (optional).

        Notes
        -----
        CAGR is not defined for periods less than 1 year (NaN values are returned).

        Examples
        --------
        >>> pf = ok.Portfolio(['XCS6.XETR', 'PHAU.LSE'], weights=[0.85, 0.15], ccy='USD')
        >>> pf.names
        {'XCS6.XETR': 'Xtrackers MSCI China UCITS ETF 1C', 'PHAU.LSE': 'WisdomTree Physical Gold'}

        To get inflation adjusted return (real annualized return) add `real=True` option:

        >>> pf.get_cagr(period=5, real=True)
        portfolio_5625.PF    0.121265
        dtype: float64
        """
        # TODO: add option assets=False
        ts = self._add_inflation()
        df = self._make_df_if_series(ts)
        dt0 = self.last_date
        if period is None:
            dt = self.first_date
        else:
            self._validate_period(period)
            dt = helpers.Date.subtract_years(dt0, period)
        cagr = helpers.Frame.get_cagr(df[dt:])
        if real:
            if not hasattr(self, "inflation"):
                raise ValueError("Real CAGR is not defined. Set inflation=True in Portfolio to calculate it.")
            mean_inflation = helpers.Frame.get_cagr(self.inflation_ts[dt:])
            cagr = (1.0 + cagr) / (1.0 + mean_inflation) - 1.0
            cagr.drop(self.inflation, inplace=True)
        return cagr

    def get_rolling_cagr(self, window: int = 12, real: bool = False) -> pd.DataFrame:
        """
        Calculate rolling CAGR (Compound Annual Growth Rate) for the portfolio.

        Parameters
        ----------
        window : int, default 12
            Size of the moving window in months. Window size should be at least 12 months for CAGR.
        real: bool, default False
            CAGR is adjusted for inflation (real CAGR) if True.
            Portfolio should be initiated with Inflation=True for real CAGR.

        Returns
        -------
        DataFrame
            Time series of rolling CAGR and mean inflation (optionaly).

        Notes
        -----
        CAGR is not defined for periods less than 1 year (NaN values are returned).

        Examples
        --------
        >>> x = ok.Portfolio(['DXET.XFRA', 'DBXN.XFRA'], ccy='EUR', inflation=True)
        >>> x.get_rolling_cagr(window=5*12, real=True)
                 portfolio_7645.PF
        2013-09           0.029914
        2013-10           0.052435
        2013-11           0.055651
        2013-12           0.045180
        2014-01           0.063153
                            ...
        2021-01           0.032734
        2021-02           0.037779
        2021-03           0.043811
        2021-04           0.043729
        2021-05           0.042704
        """
        df_or_ts = self._add_inflation()
        if real:
            df_or_ts = self._make_real_return_time_series(df_or_ts)
        df = self._make_df_if_series(df_or_ts)
        return helpers.Frame.get_rolling_fn(df, window=window, fn=helpers.Frame.get_cagr)

    def get_cumulative_return(self, period: Union[str, int, None] = None, real: bool = False) -> pd.Series:
        """
        Calculate cumulative return over a given trailing period for the portfolio.

        The cumulative return is the total change in the portfolio price during the investment period.

        Inflation adjusted cumulative returns (real cumulative returns) are shown with `real=True` option.
        Annual inflation data is calculated for the same period if `inflation=True` in the AssetList.

        Parameters
        ----------
        period: str, int or None, default None
            Trailing period in years.
            None - full time cumulative return.
            'YTD' - (Year To Date) period of time beginning the first day of the calendar year up to the last month.
        real: bool, default False
            Cumulative return is adjusted for inflation (real cumulative return) if True.
            Portfolio should be initiated with `Inflation=True` for real cumulative return.

        Returns
        -------
        Series
            Cumulative rate of return values for portfolio and cumulative inflation (if inflation=True in Portfolio).

        Examples
        --------
        >>> pf = ok.Portfolio(['BTC-USD.CC', 'LTC-USD.CC'], weights=[.8, .2], last_date='2021-03')
        >>> pf.get_cumulative_return(period=2, real=True)
        portfolio_6232.PF    9.39381
        dtype: float64
        """
        ts = self._add_inflation()
        df = self._make_df_if_series(ts)
        dt0 = self.last_date

        if period is None:
            dt = self.first_date
        elif str(period).lower() == "ytd":
            year = dt0.year
            dt = str(year)
        else:
            self._validate_period(period)
            dt = helpers.Date.subtract_years(dt0, period)

        cr = helpers.Frame.get_cumulative_return(df[dt:])
        if real:
            if not hasattr(self, "inflation"):
                raise ValueError(
                    "Real cumulative return is not defined (no inflation information is available)."
                    "Set inflation=True in Portfolio to calculate it."
                )
            cumulative_inflation = helpers.Frame.get_cumulative_return(self.inflation_ts[dt:])
            cr = (1.0 + cr) / (1.0 + cumulative_inflation) - 1.0
            cr.drop(self.inflation, inplace=True)
        return cr

    def get_rolling_cumulative_return(self, window: int = 12, real: bool = False) -> pd.DataFrame:
        """
        Calculate rolling cumulative return.

        The cumulative return is the total change in the portfolio price.

        Parameters
        ----------
        window : int, default 12
            Size of the moving window in months.
        real: bool, default False
            Cumulative return is adjusted for inflation (real cumulative return) if True.
            Portfolio should be initiated with `Inflation=True` for real cumulative return.

        Returns
        -------
        DataFrame
            Time series of rolling cumulative return and inflation (optional).

        Examples
        --------
        >>> pf = ok.Portfolio(['SPY.US', 'AGG.US', 'GLD.US'], weights=[.6, .35, .05], rebalancing_period='year')
        >>> pf.get_rolling_cumulative_return(window=24, real=True)
                 portfolio_9012.PF
        2006-11           0.125728
        2006-12           0.104348
        2007-01           0.129601
        2007-02           0.110680
        2007-03           0.132610
                            ...
        2021-03           0.263755
        2021-04           0.275474
        2021-05           0.322736
        2021-06           0.264963
        2021-07           0.273801
        [177 rows x 1 columns]
        """
        ts = self._add_inflation()
        if real:
            ts = self._make_real_return_time_series(ts)
        df = self._make_df_if_series(ts)
        return helpers.Frame.get_rolling_fn(
            df,
            window=window,
            fn=helpers.Frame.get_cumulative_return,
            window_below_year=True,
        )

    @property
    def assets_close_monthly(self) -> pd.DataFrame:
        """
        Show assets monthly close time series adjusted to the base currency.

        Returns
        -------
        DataFrame
            Assets monthly close time series adjusted to the base currency.

        Examples
        --------
        >>> import matplotlib.pyplot as plt
        >>> pf = ok.Portfolio(['SPY.US', 'BND.US'], ccy='USD')
        >>> pf.assets_close_monthly.plot()
        >>> plt.show()
        """
        assets_close_monthly = pd.DataFrame(dtype=float)
        for i, x in enumerate(self.asset_obj_dict.values()):
            if i == 0:  # required to use pd.concat below (df should not be empty).
                assets_close_monthly = (
                    x.close_monthly
                    if x.currency == self.currency
                    else self._adjust_price_to_currency_monthly(x.close_monthly, x.currency)
                )
                assets_close_monthly.rename(x.symbol, inplace=True)
            else:
                new = (
                    x.close_monthly
                    if x.currency == self.currency
                    else self._adjust_price_to_currency_monthly(x.close_monthly, x.currency)
                )
                new.rename(x.symbol, inplace=True)
                assets_close_monthly = pd.concat([assets_close_monthly, new], axis=1, join="inner", copy="false")
        if isinstance(assets_close_monthly, pd.Series):
            assets_close_monthly = assets_close_monthly.to_frame()
        assets_close_monthly = assets_close_monthly[self.first_date : self.last_date]
        return assets_close_monthly

    @property
    def close_monthly(self) -> pd.Series:
        """
        Portfolio size monthly time series.

        Portfolio size is shown in base currency units. It is similar to the close value of an asset.
        Initial portfolio value is equal to 1000 units of base currency.

        Returns
        -------
        pd.Series
            Monthly portfolio size time series.

        Notes
        -----
        'close_mothly' shows the same output as the 'wealth_index'.
        This property is required as Portfolio must have the same attributes as an Asset.

        Examples
        --------
        >>> import matplotlib.pyplot as plt
        >>> pf = ok.Portfolio(['SPY.US', 'BND.US'], ccy='USD')
        >>> pf.close_monthly.plot()
        >>> plt.show()
        """
        return self.wealth_index.iloc[:, 0]

    @property
    def number_of_securities(self) -> pd.DataFrame:
        """
        Calculate the number of securities monthly time series for the portfolio assets.

        The number of securities in the Portfolio is changing over time as the dividends are reinvested.
        Portfolio rebalancing also affects the number of securities.

        Initial number of securities depends on the portfolio size in base currency (1000 units).

        Returns
        -------
        DataFrame
            Number of securities monthly time series for the portfolio assets.

        Examples
        --------
        >>> pf = ok.Portfolio(['SPY.US', 'BND.US'], ccy='USD', last_date='07-2021')
        >>> pf.number_of_securities
                   SPY.US     BND.US
        Date
        2007-05  3.261153   6.687174
        2007-06  3.337216   6.758447
        2007-07  3.407015   6.643519
        2007-08  3.410268   6.663862
        2007-09  3.372630   6.798730
                   ...        ...
        2021-03  3.273521  15.313911
        2021-04  3.204779  15.685601
        2021-05  3.196768  15.749127
        2021-06  3.186124  15.879056
        2021-07  3.166335  16.003569
        [171 rows x 2 columns]
        """
        df = self.weights_ts.mul(self.wealth_index.iloc[:, 0], axis=0).div(self.assets_close_monthly, axis=0)
        return helpers.Frame.change_columns_order(df, self.symbols)

    @property
    def dividends(self) -> pd.Series:
        """
        Calculate portfolio dividends monthly time series.

        Portfolio dividends are obtained by summing asset dividends adjusted to the base currency.
        Dividends size depends on the portfolio value and number of securities.

        Returns
        -------
        Series
            Portfolio dividends monthly time series.

        Examples
        --------
        >>> pf = ok.Portfolio(['SPY.US', 'BND.US'], ccy='USD', last_date='07-2021')
        >>> pf.dividends
        2007-05    0.849271
        2007-06    3.928855
        2007-07    1.551262
        2007-08    2.023148
        2007-09    4.423416
                     ...
        2021-03    6.155337
        2021-04    3.019478
        2021-05    2.056836
        2021-06    6.519521
        2021-07    2.114071
        Freq: M, Name: portfolio_2951.PF, Length: 171, dtype: float64
        """
        s = (self._get_assets_dividends() * self.number_of_securities).sum(axis=1)
        s.rename(self.symbol, inplace=True)
        return s

    @property
    def dividend_yield(self) -> pd.Series:
        """
        Calculate last twelve months (LTM) dividend yield time series for the portfolio. Time series has monthly values.

        Portfolio dividend yield is a weighted sum of the assets dividend yields (adjusted to
        the portfolio base currency).

        For an asset LTM dividend yield is the sum trailing twelve months of common dividends per share divided by
        the current price per share.

        Returns
        -------
        Series
            Portfolio LTM dividend yield monthly time series.

        Examples
        --------
        >>> pf = ok.Portfolio(['T.US', 'XOM.US'], weights=[0.8, 0.2], first_date='2010-01', last_date='2021-01', ccy='USD')
        >>> pf.dividend_yield
        2010-01    0.013249
        2010-02    0.014835
        2010-03    0.014257
                     ...
        2020-11    0.076132
        2020-12    0.074743
        2021-01    0.073643
        Freq: M, Name: portfolio_8836.PF, Length: 133, dtype: float64

        >>> import matplotlib.pyplot as plt
        >>> pf.dividend_yield.plot()
        >>> plt.show()
        """
        df = self._assets_dividend_yield @ self.weights_ts.T
        div_yield_series = pd.Series(np.diag(df), index=df.index)  # faster than df1.mul(df2).sum(axis=1)
        div_yield_series.rename(self.symbol, inplace=True)
        return div_yield_series

    @property
<<<<<<< HEAD
    def dividends_annual(self) -> pd.DataFrame:
        """
        Return calendar year dividends sum time series for each asset.
=======
    def assets_dividend_yield(self):
        """
        Calculate last twelve months (LTM) dividend yield time series (monthly) for each asset.

        LTM dividend yield is the sum trailing twelve months of common dividends per share divided by
        the current price per share.

        All yields are calculated in the asset list base currency after adjusting the dividends and price time series.
        Forecasted (future) dividends are removed.
        Zero value time series are created for assets without dividends.
>>>>>>> 4281348b

        Returns
        -------
        DataFrame
<<<<<<< HEAD
            Annual dividends time series for each asset.

        Examples
        --------
        >>> import matplotlib.pyplot as plt
        >>> pf = ok.Portfolio(['SPY.US', 'BND.US'], ccy='USD', last_date='07-2021')
        >>> pf.dividends_annual.plot(kind='bar')
        >>> plt.show()
        """
        return self._get_assets_dividends().resample("Y").sum()
=======
            Monthly time series of LTM dividend yield for each asset.

        See Also
        --------
        dividend_yield_annual : Calendar year dividend yield time series.
        dividends_annual : Calendar year dividends time series.
        dividend_paying_years : Number of years of consecutive dividend payments.
        dividend_growing_years : Number of years when the annual dividend was growing.
        get_dividend_mean_yield : Arithmetic mean for annual dividend yield.
        get_dividend_mean_growth_rate : Geometric mean of annual dividends growth rate.

        Examples
        --------
        >>> x = ok.AssetList(['T.US', 'XOM.US'], first_date='1984-01', last_date='1994-12')
        >>> x.dividend_yield
                   T.US    XOM.US
        1984-01  0.000000  0.000000
        1984-02  0.000000  0.002597
        1984-03  0.002038  0.002589
        1984-04  0.001961  0.002346
                   ...       ...
        1994-09  0.018165  0.012522
        1994-10  0.018651  0.011451
        1994-11  0.018876  0.012050
        1994-12  0.019344  0.011975
        [132 rows x 2 columns]
        """
        return super()._assets_dividend_yield
>>>>>>> 4281348b

    @property
    def real_mean_return(self) -> float:
        """
        Calculate annualized real mean return (arithmetic mean) for the rate of return time series.

        Real rate of return is adjusted for inflation. Real return is defined if
        there is an `inflation=True` option in Portfolio.

        Returns
        -------
        float
            Annualized value of the mean for the real rate of return time series.

        Examples
        --------
        >>> pf = ok.Portfolio(['MSFT.US', 'AAPL.US'])
        >>> pf.real_mean_return
        0.3088967455111862
        """
        if not hasattr(self, "inflation"):
            raise ValueError("Real Return is not defined. Set inflation=True to calculate.")
        infl_mean = helpers.Float.annualize_return(self.inflation_ts.mean())
        ror_mean = helpers.Float.annualize_return(self.ror.mean())
        return (1.0 + ror_mean) / (1.0 + infl_mean) - 1.0

    @property
    def risk_monthly(self) -> float:
        """
        Calculate monthly risk (standard deviation of return) for Portfolio.

        Monthly risk of portfolio is a standard deviation of the rate of return time series.
        Standard deviation (sigma σ) is normalized by N-1.

        Returns
        -------
        float
            Standard deviation value of the monthly return time series.

        See Also
        --------
        risk_annual : Calculate annualized risks.
        semideviation_monthly : Calculate semideviation monthly values.
        semideviation_annual : Calculate semideviation annualized values.
        get_var_historic : Calculate historic Value at Risk (VaR).
        get_cvar_historic : Calculate historic Conditional Value at Risk (CVaR).
        drawdowns : Calculate drawdowns.

        Examples
        --------
        >>> pf = ok.Portfolio(['MSFT.US', 'AAPL.US'])
        >>> pf.risk_monthly
        0.09415483565833212
        """
        return self.ror.std()

    @property
    def risk_annual(self) -> float:
        """
        Calculate annualized risk (return standard deviation) for portfolio.

        Returns
        -------
        float
            Annualized standard deviation value of the monthly return time series.

        Examples
        --------
        >>> pf = ok.Portfolio(['MSFT.US', 'AAPL.US'])
        >>> pf.risk_annual
        0.4374591902169046
        """
        return helpers.Float.annualize_risk(self.risk_monthly, self.mean_return_monthly)

    @property
    def semideviation_monthly(self) -> float:
        """
        Calculate semi-deviation monthly value for portfolio rate of return time series.

        Semi-deviation (Downside risk) is the risk of the return being below the expected return.

        Returns
        -------
        float
            Semi-deviation monthly value for portfolio rate of return time series.

        Examples
        --------
        >>> pf = ok.Portfolio(['MSFT.US', 'AAPL.US'])
        >>> pf.semideviation_monthly
        0.05601433676604449
        """
        return helpers.Frame.get_semideviation(self.ror)

    @property
    def semideviation_annual(self) -> float:
        """
        Return semideviation annualized value for portfolio rate of return time series.

        Semi-deviation (Downside risk) is the risk of the return being below the expected return.

        Returns
        -------
        float
            Annualized semi-deviation monthly value for portfolio rate of return time series.

        Examples
        --------
        >>> pf = ok.Portfolio(['MSFT.US', 'AAPL.US'])
        >>> pf.semideviation_annual
        0.1940393544621248
        """
        return helpers.Frame.get_semideviation(self.ror) * 12**0.5

    def get_var_historic(self, time_frame: int = 12, level=1) -> float:
        """
        Calculate historic Value at Risk (VaR) for the portfolio.

        The VaR calculates the potential loss of an investment with a given time frame and confidence level.
        Loss is a positive number (expressed in cumulative return).
        If VaR is negative there are expected gains at this confidence level.

        Parameters
        ----------
        time_frame : int, default 12
            Time frame for VAR. Default is 12 months.
        level : int, default 1
            Confidence level in percents. Default value is 1%.

        Returns
        -------
        Float
            Historic Value at Risk (VaR) value for the portfolio.

        Examples
        --------
        >>> x = ok.Portfolio(['SP500TR.INDX', 'SP500BDT.INDX'], last_date='2021-01')
        >>> x.get_var_historic(time_frame=12, level=1)
        0.24030006476701732
        """
        # remove inflation column from rolling return
        df = self.get_rolling_cumulative_return(window=time_frame).loc[:, [self.symbol]]
        return helpers.Frame.get_var_historic(df, level).iloc[0]

    def get_cvar_historic(self, time_frame: int = 12, level=1) -> float:
        """
        Calculate historic Conditional Value at Risk (CVAR, expected shortfall) for the portfolio.

        CVaR is the average loss over a specified time period of unlikely scenarios beyond the confidence level.
        Loss is a positive number (expressed in cumulative return).
        If CVaR is negative there are expected gains at this confidence level.

        Parameters
        ----------
        time_frame : int, default 12 (12 months)
            Time period size in months
        level : int, default 1
            Confidence level in percents to calculate the VaR. Default value is 1% (1% quantile).

        Returns
        -------
        Float
            Historic Conditional Value at Risk (CVAR, expected shortfall) value for the portfolio.

        Examples
        --------
        >>> x = ok.Portfolio(['USDEUR.FX', 'BTC-USD.CC'], last_date='2021-01')
        >>> x.get_cvar_historic(time_frame=2, level=1)
        0.3566909250442616
        """
        # remove inflation column form rolling return
        df = self.get_rolling_cumulative_return(window=time_frame).loc[:, [self.symbol]]
        return helpers.Frame.get_cvar_historic(df, level).iloc[0]

    @property
    def drawdowns(self) -> pd.Series:
        """
        Calculate drawdowns time series for the portfolio.

        The drawdown is the percent decline from a previous peak in wealth index.

        Returns
        -------
        Series
            Drawdowns time series for the portfolio
        """
        return helpers.Frame.get_drawdowns(self.ror)

    @property
    def recovery_period(self) -> int:
        """
        Calculate the longest recovery period for the portfolio assets value.

        The recovery period (drawdown duration) is the number of months to reach the value of the last maximum.

        Returns
        -------
        Integer
            Max recovery period for the protfolio assets value in months.

        Notes
        -----
        If the last maximum value is not recovered NaN is returned.
        The largest recovery period does not necessary correspond to the max drawdown.

        Examples
        --------
        >>> pf = ok.Portfolio(['SPY.US', 'AGG.US'], weights=[0.5, 0.5])
        >>> pf.recovery_period
        35

        See Also
        --------
        drawdowns : Calculate drawdowns time series.
        """
        if hasattr(self, "inflation"):
            w_index = self.wealth_index.drop(columns=[self.inflation])
        else:
            w_index = self.wealth_index
        if isinstance(w_index, pd.DataFrame):
            # time series should be a Series to use groupby
            w_index = w_index.squeeze()
        cummax = w_index.cummax()
        s = cummax.pct_change()[1:]
        s1 = s.where(s == 0).notnull().astype(int)
        s1_1 = s.where(s == 0).isnull().astype(int).cumsum()
        s2 = s1.groupby(s1_1).cumsum()
        # Max recovery period date should not be in the border (means it's not recovered)
        max_period = s2.max() if s2.idxmax().to_timestamp() != self.last_date else np.NAN
        return max_period

    def describe(self, years: Tuple[int] = (1, 5, 10)) -> pd.DataFrame:
        """
        Generate descriptive statistics for the portfolio.

        Statistics includes:

        - YTD (Year To date) compound return
        - CAGR for a given list of periods
        - LTM Dividend yield - last twelve months dividend yield

        Risk metrics (full available period):

        - risk (standard deviation)
        - CVAR (timeframe is 1 year)
        - max drawdowns (and dates)

        Parameters
        ----------
        years : tuple of (int,), default (1, 5, 10)
            List of periods for CAGR statistics.

        Returns
        -------
        DataFrame
            Table of descriptive statistics for the portfolio.

        See Also
        --------
            get_cumulative_return : Calculate cumulative return.
            get_cagr : Calculate assets Compound Annual Growth Rate (CAGR).
            dividend_yield : Calculate dividend yield (LTM).
            risk_annual : Return annualized risks (standard deviation).
            get_cvar : Calculate historic Conditional Value at Risk (CVAR, expected shortfall).
            drawdowns : Calculate drawdowns.

        Examples
        --------
        >>> pf = ok.Portfolio(['SPY.US', 'BND.US'], ccy='USD', last_date='07-2021')
        >>> pf.describe(years=[2, 5, 7])  # 'years' customizes the timeframe for the CAGR
                    property              period portfolio_2951.PF  inflation
        0    compound return                 YTD          0.084098   0.048154
        1               CAGR             2 years          0.141465   0.031566
        2               CAGR             5 years          0.102494   0.025582
        3               CAGR             7 years          0.091694   0.019656
        4               CAGR  14 years, 3 months          0.074305   0.019724
        5     Dividend yield                 LTM          0.016504        NaN
        6               Risk  14 years, 3 months          0.086103        NaN
        7               CVAR  14 years, 3 months          0.214207        NaN
        8       Max drawdown  14 years, 3 months         -0.266915        NaN
        9  Max drawdown date  14 years, 3 months           2009-02        NaN
        """
        description = pd.DataFrame()
        dt0 = self.last_date
        df = self._add_inflation()
        # YTD return
        ytd_return = self.get_cumulative_return(period="YTD")
        row = ytd_return.to_dict()
        row.update(period="YTD", property="compound return")
        description = pd.concat([description, pd.DataFrame(row, index=[0])], ignore_index=True)
        # CAGR for a list of periods
        if self.pl.years >= 1:
            for i in years:
                dt = helpers.Date.subtract_years(dt0, i)
                if dt >= self.first_date:
                    row = self.get_cagr(period=i).to_dict()
                else:
                    row = {x: None for x in df.columns} if hasattr(self, "inflation") else {self.symbol: None}
                row.update(period=f"{i} years", property="CAGR")
                description = pd.concat([description, pd.DataFrame(row, index=[0])], ignore_index=True)
            # CAGR for full period
            row = self.get_cagr(period=None).to_dict()
            row.update(
                period=self._pl_txt,
                property="CAGR",
            )
            description = pd.concat([description, pd.DataFrame(row, index=[0])], ignore_index=True)
            # Dividend Yield
            value = self.dividend_yield.iloc[-1]
            row = {self.symbol: value}
            row.update(
                period="LTM",
                property="Dividend yield",
            )
            description = pd.concat([description, pd.DataFrame(row, index=[0])], ignore_index=True)
        # risk (standard deviation)
        row = {self.symbol: self.risk_annual}
        row.update(period=self._pl_txt, property="Risk")
        description = pd.concat([description, pd.DataFrame(row, index=[0])], ignore_index=True)
        # CVAR
        if self.pl.years >= 1:
            row = {self.symbol: self.get_cvar_historic()}
            row.update(
                period=self._pl_txt,
                property="CVAR",
            )
            description = pd.concat([description, pd.DataFrame(row, index=[0])], ignore_index=True)
        # max drawdowns
        row = {self.symbol: self.drawdowns.min()}
        row.update(
            period=self._pl_txt,
            property="Max drawdown",
        )
        description = pd.concat([description, pd.DataFrame(row, index=[0])], ignore_index=True)
        # max drawdowns dates
        row = {self.symbol: self.drawdowns.idxmin()}
        row.update(
            period=self._pl_txt,
            property="Max drawdown date",
        )
        description = pd.concat([description, pd.DataFrame(row, index=[0])], ignore_index=True)
        if hasattr(self, "inflation"):
            description.rename(columns={self.inflation: "inflation"}, inplace=True)
        description = helpers.Frame.change_columns_order(description, ["property", "period", self.symbol])
        return description

    @property
    def table(self) -> pd.DataFrame:
        """
        Return table with security name, ticker, weight for assets in the portfolio.

        Returns
        -------
        DataFrame
            Security name - ticker - weight table.

        Examples
        --------
        >>> pf = ok.Portfolio(["MSFT.US", "AAPL.US"])
        >>> pf.table
                        asset name   ticker  weights
        0  Microsoft Corporation  MSFT.US      0.5
        1              Apple Inc  AAPL.US      0.5
        """
        x = pd.DataFrame(
            data={
                "asset name": list(self.names.values()),
                "ticker": list(self.names.keys()),
            }
        )
        x["weights"] = self.weights
        return x

    # Forecasting

    def _test_forecast_period(self, years):
        max_period_years = round(self.period_length / 2)
        if max_period_years < 1:
            raise ValueError(
                "Time series does not have enough history to forecast. "
                f"Period length is {self.period_length:.2f} years. At least 2 years are required."
            )
        if not isinstance(years, int) or years == 0:
            raise ValueError("years must be an integer number (not equal to zero).")
        if years > max_period_years:
            raise ValueError(
                f"Forecast period {years} years is not credible. "
                f"It should not exceed 1/2 of portfolio history period length {self.period_length / 2} years"
            )

    def percentile_inverse_cagr(
        self,
        distr: str = "norm",
        years: int = 1,
        score: float = 0,
        n: Optional[int] = None,
    ) -> float:
        """
        Compute the percentile rank of a score (CAGR value).

        Percentile rank can be calculated for given distribution type or for hsitorical distribution of CAGR.

        If percentile_inverse of, for example, 0% (CAGR value) is equal to 8% for 1 year time frame
        it means that 8% of the CAGR values in the distribution are negative in 1 year periods. Or in other words
        the probability of getting negative result after 1 year of investments is 8%.

        Parameters
        ----------
        distr: {'norm', 'lognorm', 'hist'}, default 'norm'
            The rate of teturn distribution type.
            'norm' - for normal distribution.
            'lognorm' - for lognormal distribution.
            'hist' - percentiles are taken from the historical data.

        years: int, default 1
            Period length (time frame) in years when CAGR is calculated.

        score: float, default 0
            Score that is compared to the elements in CAGR array.

        n: int, optional
            Number of random time series with the defined distributions (for 'norm' or 'lognorm' only).
            Larger argument values can be used to increase the precision of the calculation. But this will lead
            to slower performance.
            Is not required for historical distribution (dist='hist').
            For 'norm' or 'lognorm' distribution default value n=1000 is used.

        Returns
        -------
        float
            Percentile-position of score (0-100) relative to distribution.

        Examples
        --------
        >>> pf = ok.Portfolio(['SPY.US', 'AGG.US', 'GLD.US'], weights=[.60, .35, .05], rebalancing_period='year')
        >>> pf.percentile_inverse_cagr(distr='lognorm', score=0, years=1, n=5000)
        18.08
        The probability of getting negative result (score=0) in 1 year period for lognormal distribution.
        """
        if distr == "hist":
            cagr_distr = self.get_rolling_cagr(years * settings._MONTHS_PER_YEAR).loc[:, [self.symbol]].squeeze()
        elif distr in ["norm", "lognorm"]:
            if not n:
                n = 1000
            cagr_distr = self._get_cagr_distribution(distr=distr, years=years, n=n)
        else:
            raise ValueError('distr should be one of "norm", "lognorm", "hist".')
        return scipy.stats.percentileofscore(cagr_distr, score, kind="rank")

    def percentile_history_cagr(self, years: int, percentiles: List[int] = [10, 50, 90]) -> pd.DataFrame:
        """
        Calculate given percentiles for portfolio rolling CAGR distribution from the historical data.

        CAGR - Compound Annual Growth Rate.
        Each percentile is calculated for a period range from 1 year to 'years'.

        Parameters
        ----------
        years: int, default 1
            Max window size for rolling CAGR in the distribution in years.
            It should not exceed 1/2 of the portfolio history period length 'period_length'.

        percentiles: list of int, default [10, 50, 90]
            List of percentiles to be calculated.

        Returns
        -------
        DataFrame
            Table with percentiles values for each period from 1 to 'years'.

        Examples
        --------
        >>> pf = ok.Portfolio(['SPY.US', 'AGG.US', 'GLD.US'], weights=[.60, .35, .05], rebalancing_period='none')
        >>> pf.percentile_history_cagr(years=5, percentiles=[1, 50, 99])
                     1         50        99
        years
        1     -0.231327  0.098693  0.295343
        2     -0.101689  0.091824  0.206471
        3     -0.036771  0.085428  0.157833
        4     -0.007674  0.085178  0.142195
        5      0.030933  0.082865  0.134496
        """
        self._test_forecast_period(years)
        period_range = range(1, years + 1)
        returns_dict = {}
        for percentile in percentiles:
            percentile_returns_list = [
                self.get_rolling_cagr(years * 12).loc[:, self.symbol].quantile(percentile / 100)
                for years in period_range
            ]
            returns_dict.update({percentile: percentile_returns_list})
        df = pd.DataFrame(returns_dict, index=list(period_range))
        df.index.rename("years", inplace=True)
        return df

    def percentile_wealth_history(self, years: int = 1, percentiles: List[int] = [10, 50, 90]) -> pd.DataFrame:
        """
        Calculate portfolio wealth index percentiles.

        Percentiles are derived from rolling CAGR historical distribution.
        CAGR - Compound Annual Growth Rate.
        Wealth index (Cumulative Wealth Index) is a time series that presents the value of portfolio over a given
        time period.

        Actual portfolio wealth is adjusted to the last known historical value (from 'wealth_index'). It is useful
        for a chart with historical wealth index and forecasted values.

        Parameters
        ----------
        years: int, default 1
            Time frame for portfolio wealth index percentiles.
            It should not exceed 1/2 of the portfolio history period length 'period_length'.
            Percentiles are calculated for periods from 1 to 'years'.

        percentiles: list of int, default [10, 50, 90]
            List of percentiles to be calculated.

        Returns
        -------
        DataFrame
            Table with portfolio wealth index percentiles for each period from 1 to 'years'.

        Examples
        --------
        >>> pf = ok.Portfolio(['SPY.US', 'AGG.US', 'GLD.US'], weights=[.60, .35, .05], rebalancing_period='month')
        >>> pf.percentile_wealth_history(years=5)
                        10           50           90
        years
        1      3815.660408  4202.758919  4457.210561
        2      3727.946026  4540.888480  5005.291952
        3      3797.214674  4855.631902  5384.216628
        4      4173.503054  5274.584657  6018.571025
        5      4613.287195  5706.343210  6694.576137
        """
        first_value = self.wealth_index[self.symbol].values[-1]
        percentile_returns = self.percentile_history_cagr(years=years, percentiles=percentiles)
        return first_value * (percentile_returns + 1.0).pow(percentile_returns.index.values, axis=0)

    def _forecast_preparation(self, years: int):
        self._test_forecast_period(years)
        period_months = years * settings._MONTHS_PER_YEAR
        # make periods index where the shape is max_period
        start_period = self.last_date.to_period("M")
        end_period = self.last_date.to_period("M") + period_months - 1
        ts_index = pd.period_range(start_period, end_period, freq="M")
        return period_months, ts_index

    def monte_carlo_returns_ts(self, distr: str = "norm", years: int = 1, n: int = 100) -> pd.DataFrame:
        """
        Generate portfolio monthly rate of return time series with Monte Carlo simulation.

        Monte Carlo simulation generates n random monthly time series with a given distribution.
        Forecast period should not exceed 1/2 of portfolio history period length.

        First date of forecaseted returns is portfolio last_date.

        Parameters
        ----------
        distr : {'norm', 'lognorm'}, default 'norm'
            Distribution type for rate of return time series.
            'norm' - for normal distribution.
            'lognorm' - for lognormal distribution.

        years : int, default 1
            Forecast period for portfolio monthly rate of return time series.
            It should not exceed 1/2 of the portfolio history period length 'period_length'.

        n : int, default 100
            Number of random rate of return time series to generate with Monte Carlo simulation.

        Returns
        -------
        DataFrame
            Table with n random rate of return monthly time series.

        Examples
        --------
        >>> pf = ok.Portfolio(['SPY.US', 'AGG.US', 'GLD.US'], weights=[.60, .35, .05], rebalancing_period='month')
        >>> pf.monte_carlo_returns_ts(years=8, distr='norm', n=5000)
                     0         1         2     ...      4997      4998      4999
        2021-07 -0.008383 -0.013167 -0.031659  ...  0.046717  0.065675  0.017933
        2021-08  0.038773 -0.023627  0.039208  ... -0.016075  0.034439  0.001856
        2021-09  0.005026 -0.007195 -0.003300  ... -0.041591  0.021173  0.114225
        2021-10 -0.007257  0.003013 -0.004958  ...  0.037057 -0.009689 -0.003242
        2021-11 -0.005006  0.007090  0.020741  ...  0.026509 -0.023554  0.010271
                   ...       ...       ...  ...       ...       ...       ...
        2029-02 -0.065898 -0.003673  0.001198  ...  0.039293  0.015963 -0.050704
        2029-03  0.021215  0.008783 -0.017003  ...  0.035144  0.002169  0.015055
        2029-04  0.002454 -0.016281  0.017004  ...  0.032535  0.027196 -0.029475
        2029-05  0.011206  0.023396 -0.013757  ... -0.044717 -0.025613 -0.002066
        2029-06 -0.016740 -0.007955  0.002862  ... -0.027956 -0.012339  0.048974
        [96 rows x 5000 columns]
        """
        period_months, ts_index = self._forecast_preparation(years)
        # random returns
        if distr == "norm":
            random_returns = np.random.normal(self.mean_return_monthly, self.risk_monthly, (period_months, n))
        elif distr == "lognorm":
            std, loc, scale = scipy.stats.lognorm.fit(self.ror)
            random_returns = scipy.stats.lognorm(std, loc=loc, scale=scale).rvs(size=[period_months, n])
        else:
            raise ValueError('"distr" must be "norm" (default) or "lognorm".')
        return pd.DataFrame(data=random_returns, index=ts_index)

    def _monte_carlo_wealth(self, distr: str = "norm", years: int = 1, n: int = 100) -> pd.DataFrame:
        """
        Generate portfolio wealth index with Monte Carlo simulation.

        Monte Carlo simulation generates n random monthly time series.
        Each wealth index is calculated with rate of return time series of a given distribution.

        Forecast period should not exceed 1/2 of portfolio history period length.
        First date of forecasted returns is portfolio last_date.
        First value for the forecasted wealth indexes is the last historical portfolio index value. It is useful
        for a chart with historical wealth index and forecasted values.

        Parameters
        ----------
        distr : {'norm', 'lognorm'}, default 'norm'
            Distribution type for the rate of return of portfolio.

        years : int, default 1
            Forecast period for portfolio wealth index time series.
            It should not exceed 1/2 of the portfolio history period length 'period_length'.

        n : int, default 100
            Number of random wealth indexes to generate with Monte Carlo simulation.

        Returns
        -------
        DataFrame
            Table with n random wealth indexes monthly time series.

        Examples
        --------
        >>> pf = ok.Portfolio(['SPY.US', 'AGG.US', 'GLD.US'], weights=[.60, .35, .05], rebalancing_period='month')
        >>> pf._monte_carlo_wealth(distr='lognorm', years=5, n=1000)
                         0            1    ...          998          999
        2021-07  3895.377293  3895.377293  ...  3895.377293  3895.377293
        2021-08  3869.854680  4004.814981  ...  3874.455244  3935.913516
        2021-09  3811.125717  3993.783034  ...  3648.925159  3974.103856
        2021-10  4053.024519  4232.141143  ...  3870.099003  4082.189688
        2021-11  4179.544897  4156.839698  ...  3899.249696  4097.003962
        2021-12  4237.030690  4351.305114  ...  3916.639721  4042.011774
        """
        if distr not in ["norm", "lognorm"]:
            raise ValueError('distr should be "norm" (default) or "lognorm".')
        return_ts = self.monte_carlo_returns_ts(distr=distr, years=years, n=n)
        first_value = self.wealth_index[self.symbol].values[-1]
        return helpers.Frame.get_wealth_indexes(return_ts, first_value)

    def _get_cagr_distribution(
        self,
        distr: str = "norm",
        years: int = 1,
        n: int = 100,
    ) -> pd.Series:
        """
        Generate CAGR distribution for the rate of return distribution of a given type.

        CAGR is calculated for each of n random returns time series.
        """
        if distr not in ["norm", "lognorm"]:
            raise ValueError('distr should be "norm" (default) or "lognorm".')
        return_ts = self.monte_carlo_returns_ts(distr=distr, years=years, n=n)
        return helpers.Frame.get_cagr(return_ts)

    def percentile_distribution_cagr(
        self,
        distr: str = "norm",
        years: int = 1,
        percentiles: List[int] = [10, 50, 90],
        n: int = 10000,
    ) -> Dict[int, float]:
        """
        Calculate percentiles for a given CAGR distribution.

        CAGR - Compound Annual Growth Rate.
        CAGR is calculated for each of n random returns time series of a given distribution. Random time series are
        generated with Monte Carlo simulation.
        CAGR time frame should not exceed 1/2 of portfolio history period length.

        Parameters
        ----------
        distr : {'norm', 'lognorm'}, default 'norm'
            Distribution type for the rate of return of portfolio.
            'norm' - for normal distribution.
            'lognorm' - for lognormal distribution.

        years: int, default 1
            Time frame for portfolio CAGR.
            It should not exceed 1/2 of the portfolio history period length 'period_length'.

        percentiles: list of int, default [10, 50, 90]
            List of percentiles to be calculated.

        n : int, default 10000
            Number of random time series to generate with Monte Carlo simulation.
            Larger argument values can be used to increase the precision of the calculation. But this will lead
            to slower performance.

        Returns
        -------
        dict
            Dictionary {Percentile: value}

        Examples
        --------
        >>> pf = ok.Portfolio(['SPY.US', 'AGG.US', 'GLD.US'], weights=[.60, .35, .05], rebalancing_period='year')
        >>> pf.percentile_distribution_cagr()
        {10: -0.0329600265453808, 50: 0.08247141141668779, 90: 0.21338327078214836}
        Forecast CAGR according to normal distribution within 1 year period.
        >>> pf.percentile_distribution_cagr(years=5)
        {10: 0.030625112922274055, 50: 0.08346815557550402, 90: 0.13902575176654647}
        Forecast CAGR according to normal distribution within 5 year period.
        """
        if distr not in ["norm", "lognorm"]:
            raise ValueError('distr should be "norm" (default) or "lognorm".')
        cagr_distr = self._get_cagr_distribution(distr=distr, years=years, n=n)
        results = {}
        for percentile in percentiles:
            value = cagr_distr.quantile(percentile / 100)
            results.update({percentile: value})
        return results

    def percentile_wealth(
        self,
        distr: str = "norm",
        years: int = 1,
        percentiles: List[int] = [10, 50, 90],
        today_value: Optional[int] = None,
        n: int = 1000,
    ) -> Dict[int, float]:
        """
        Calculate percentiles for portfolio wealth indexes distribution.

        Portfolio wealth indexes are derived from the rate of return time series of a given distribution type.

        Parameters
        ----------
        distr : {'hist', 'norm', 'lognorm'}, default 'norm'
            Distribution type for the rate of return of portfolio.
            'norm' - for normal distribution.
            'lognorm' - for lognormal distribution.
            'hist' - percentiles are taken from the historical data.

        years : int, default 1
            Investment period length to calculate wealth index.
            It should not exceed 1/2 of the portfolio history period length 'period_length'.

        percentiles : list of int, default [10, 50, 90]
            List of percentiles to be calculated.

        today_value :  int, optional
            Initial value of the wealth index.
            If today_value is None the last value of the historical wealth indexes is taken. It can be useful to plot
            the forecast of wealth index togeather with the hitorical data.

        n : int, default 1000
            Number of random time series to generate with Monte Carlo simulation (for 'norm' or 'lognorm' only).
            Larger argument values can be used to increase the precision of the calculation. But this will lead
            to slower performance.
            Is not required for historical distribution (dist='hist').

        Returns
        -------
        dict
            Dictionary {Percentile: value}

        Examples
        --------
        >>> pf = ok.Portfolio(['SPY.US', 'AGG.US', 'GLD.US'], weights=[.60, .35, .05], rebalancing_period='year')
        >>> pf.percentile_wealth(distr='hist', years=5, today_value=1000, n=5000)
        {10: 1228.3741255659957, 50: 1491.7857161011104, 90: 1745.1130920663286}
        Percentiles values for the wealth index 5 years forecast if the initial value is 1000.
        """
        if distr == "hist":
            results = self.percentile_wealth_history(years=years, percentiles=percentiles).iloc[-1].to_dict()
        elif distr in ["norm", "lognorm"]:
            results = {}
            wealth_indexes = self._monte_carlo_wealth(distr=distr, years=years, n=n)
            for percentile in percentiles:
                value = wealth_indexes.iloc[-1, :].quantile(percentile / 100)
                results.update({percentile: value})
        else:
            raise ValueError('distr should be "norm", "lognorm" or "hist".')
        if today_value:
            modifier = today_value / self.wealth_index[self.symbol].values[-1]
            results.update((x, y * modifier) for x, y in results.items())
        return results

    # distributions
    @property
    def skewness(self) -> pd.Series:
        """
        Compute expanding skewness time series for portfolio rate of return.

        For normally distributed data, the skewness should be about zero.
        A skewness value greater than zero means that there is more weight in the right tail of the distribution.

        Returns
        -------
        Series
            Expanding skewness time series

        Examples
        --------
        >>> pf = ok.Portfolio(['BND.US'])
        >>> pf.skewness
        Date
        2008-05   -0.134193
        2008-06   -0.022349
        2008-07    0.081412
        2008-08   -0.020978
                     ...
        2021-04    0.441430
        2021-05    0.445772
        2021-06    0.437383
        2021-07    0.425247
        Freq: M, Name: portfolio_8378.PF, Length: 159, dtype: float64

        >>> import matplotlib.pyplot as plt
        >>> pf.skewness.plot()
        >>> plt.show()
        """
        return helpers.Frame.skewness(self.ror)

    def skewness_rolling(self, window: int = 60):
        """
        Compute rolling skewness of the return time series.

        For normally distributed rate of return, the skewness should be about zero.
        A skewness value greater than zero means that there is more weight in the right tail of the distribution.

        Parameters
        ----------
        window : int, default 60
            Size of the moving window in months.
            The window size should be at least 12 months.

        Returns
        -------
        Series
            Expanding skewness time series

        Examples
        --------
        >>> pf = ok.Portfolio(['BND.US'])
        >>> pf.skewness_rolling(window=12*10)
        Date
        2017-04    0.464916
        2017-05    0.446095
        2017-06    0.441211
        2017-07    0.453947
        2017-08    0.464805
        ...
        2021-02    0.007622
        2021-03    0.000775
        2021-04    0.002308
        2021-05    0.022543
        2021-06   -0.006534
        2021-07   -0.012192
        Freq: M, Name: portfolio_8378.PF, dtype: float64

        >>> import matplotlib.pyplot as plt
        >>> pf.skewness_rolling(window=12*10).plot()
        >>> plt.show()
        """
        return helpers.Frame.skewness_rolling(self.ror, window=window)

    @property
    def kurtosis(self):
        """
        Calculate expanding Fisher (normalized) kurtosis time series for portfolio rate of return.

        Kurtosis is a measure of whether the rate of return are heavy-tailed or light-tailed
        relative to a normal distribution.
        It should be close to zero for normally distributed rate of return.
        Kurtosis is the fourth central moment divided by the square of the variance.

        Returns
        -------
        Series
            Expanding kurtosis time series

        Examples
        --------
        >>> pf = ok.Portfolio(['BND.US'])
        >>> pf.kurtosis
        Date
        2008-05   -0.815206
        2008-06   -0.718330
        2008-07   -0.610741
        2008-08   -0.534105
                     ...
        2021-04    2.821322
        2021-05    2.855267
        2021-06    2.864717
        2021-07    2.850407
        Freq: M, Name: portfolio_4411.PF, Length: 159, dtype: float64

        >>> import matplotlib.pyplot as plt
        >>> pf.kurtosis.plot()
        >>> plt.show()
        """
        return helpers.Frame.kurtosis(self.ror)

    def kurtosis_rolling(self, window: int = 60):
        """
        Calculate rolling Fisher (normalized) kurtosis time series for portfolio rate of return.

        Kurtosis is a measure of whether the rate of return are heavy-tailed or light-tailed
        relative to a normal distribution.
        It should be close to zero for normally distributed rate of return.
        Kurtosis is the fourth central moment divided by the square of the variance.

        Parameters
        ----------
        window : int, default 60
            Size of the moving window in months.
            The window size should be at least 12 months.

        Returns
        -------
        Series
            Expanding kurtosis time series.

        Examples
        --------
        >>> pf = ok.Portfolio(['BND.US'])
        >>> pf.kurtosis_rolling(window=12*10)
        Date
        2017-04    4.041599
        2017-05    4.133518
        2017-06    4.165099
        2017-07    4.205125
        2017-08    4.313773
        ...
        2021-03    0.362184
        2021-04    0.409680
        2021-05    0.455760
        2021-06    0.457315
        2021-07    0.496168
        Freq: M, Name: portfolio_4411.PF, dtype: float64

        >>> import matplotlib.pyplot as plt
        >>> pf.kurtosis_rolling(window=12*10).plot()
        >>> plt.show()
        """
        return helpers.Frame.kurtosis_rolling(self.ror, window=window)

    @property
    def jarque_bera(self) -> Dict[str, float]:
        """
        Perform Jarque-Bera test for normality of portfolio returns time series.

        Jarque-Bera shows whether the returns have the skewness and kurtosis
        matching a normal distribution (null hypothesis or H0).

        Returns
        -------
        dict
            Jarque-Bera test statistics and p-value.

        Notes
        -----
        Test returns statistics (first row) and p-value (second row).
        p-value is the probability of obtaining test results, under the assumption that the null hypothesis is correct.
        In general, a large Jarque-Bera statistics and tiny p-value indicate that null hypothesis is rejected
        and the time series are not normally distributed.

        Examples
        --------
        >>> pf = ok.Portfolio(['BND.US'])
        >>> pf.jarque_bera
        {'statistic': 58.27670538027455, 'p-value': 2.2148949341271873e-13}
        """
        return helpers.Frame.jarque_bera_series(self.ror)

    def kstest(self, distr: str = "norm") -> Dict[str, float]:
        """
        Perform one sample Kolmogorov-Smirnov test on portfolio returns and evaluate goodness of fit
        for a given distribution.

        The one-sample Kolmogorov-Smirnov test compares the rate of return time series against a given distribution.

        Returns
        -------
        dict
            Kolmogorov-Smirnov test statistics and p-value.

        Parameters
        ----------
        distr : {'norm', 'lognorm'}, default 'norm'
            The name of a distribution to fit.
            'norm' - for normal distribution.
            'lognorm' - for lognormal distribution.


        Notes
        -----
        Like in Jarque-Bera test returns statistic (first row) and p-value (second row).
        Null hypotesis (two distributions are similar) is not rejected when p-value is high enough.
        5% threshold can be used.

        Examples
        --------
        >>> pf = ok.Portfolio(['GLD.US'])
        >>> pf.kstest(distr='lognorm')
        {'statistic': 0.05001344986084533, 'p-value': 0.6799422889377373}

        >>> pf.kstest(distr='norm')
        {'statistic': 0.09528000069992831, 'p-value': 0.047761781235967415}

        Kolmogorov-Smirnov test shows that GLD rate of return time series fits lognormal distribution
        better than normal one.
        """
        return helpers.Frame.kstest_series(self.ror, distr=distr)

    def get_sharpe_ratio(self, rf_return: float = 0) -> float:
        """
        Calculate Sharpe ratio.

        The Sharpe ratio is the average annual return in excess of the risk-free rate
        per unit of risk (annualized standard deviation).

        Risk-free rate should be taken according to the Portfolio base currency.

        Parameters
        ----------
        rf_return : float, default 0
            Risk-free rate of return.

        Returns
        -------
        float

        Examples
        --------
        >>> pf = ok.Portfolio(['VOO.US', 'BND.US'], weights=[0.40, 0.60])
        >>> pf.get_sharpe_ratio(rf_return=0.04)
        0.7412193684695373
        """
        return ratios.get_sharpe_ratio(
            pf_return=self.mean_return_annual,
            rf_return=rf_return,
            std_deviation=self.risk_annual,
        )

    def get_sortino_ratio(self, t_return: float = 0) -> float:
        """
        Calculate Sortino ratio for the portfolio with specified target return.

        Sortion ratio measures the risk-adjusted return of portfolio. It is a modification of the Sharpe ratio
        but penalizes only those returns falling below a specified target rate of return, while
        the Sharpe ratio penalizes both upside and downside volatility equally.

        Parameters
        ----------
        t_return : float, default 0
            Traget rate of return.

        Returns
        -------
        float

        Examples
        --------
        >>> pf = ok.Portfolio(['VOO.US', 'BND.US'], last_date='2021-12')
        >>> pf.get_sortino_ratio(t_return=0.02)
        1.4377728903230174
        """
        semideviation = helpers.Frame.get_below_target_semideviation(ror=self.ror, t_return=t_return) * 12**0.5
        return ratios.get_sortino_ratio(
            pf_return=self.mean_return_annual,
            t_return=t_return,
            semi_deviation=semideviation,
        )

    @property
    def diversification_ratio(self) -> float:
        """
        Calculate Diversification Ratio for the portfolio.

        The Diversification Ratio is the ratio of the weighted average of assets risks divided by the portfolio risk.
        In this case risk is the annuilized standatd deviation for the rate of return .

        Returns
        -------
        float

        Examples
        --------
        >>> pf = ok.Portfolio(['VOO.US', 'BND.US'], weights=[0.7, 0.3], last_date='2021-12')
        >>> pf.diversification_ratio
        1.1264305597257505
        """
        assets_risk = self.assets_ror.std()
        assets_mean_return = self.assets_ror.mean()
        assets_annualized_risk = helpers.Float.annualize_risk(assets_risk, assets_mean_return)
        weights = np.asarray(self.weights)
        sigma_weighted_sum = weights.T @ assets_annualized_risk
        return sigma_weighted_sum / self.risk_annual

    def plot_percentiles_fit(self, distr: str = "norm", figsize: Optional[tuple] = None) -> None:
        """
        Generate a quantile-quantile (Q-Q) plot of portfolio monthly rate of return against quantiles of a given
        theoretical distribution.

        A q-q plot is a plot of the quantiles of the portfolio rate of return historical data
        against the quantiles of a given theoretical distribution.

        Parameters
        ----------
        distr : {'norm', 'lognorm'}, default 'norm'
            The name of a distribution to fit.
            'norm' - for normal distribution.
            'lognorm' - for lognormal distribution.

        figsize : (float, float), optional
            Width and height of plot in inches.
            If None default matplotlib figsize value is used.

        Examples
        --------
        >>> import matplotlib.pyplot as plt
        >>> pf = ok.Portfolio(['SPY.US', 'AGG.US', 'GLD.US'], weights=[.60, .35, .05], rebalancing_period='year')
        >>> pf.plot_percentiles_fit(distr='lognorm')
        >>> plt.show()
        """
        plt.figure(figsize=figsize)
        if distr == "norm":
            scipy.stats.probplot(self.ror, dist=distr, plot=plt)
        elif distr == "lognorm":
            scipy.stats.probplot(
                self.ror,
                sparams=(scipy.stats.lognorm.fit(self.ror)),
                dist=distr,
                plot=plt,
            )
        else:
            raise ValueError('distr should be "norm" (default) or "lognorm".')
        plt.show()

    def plot_hist_fit(self, distr: str = "norm", bins: int = None) -> None:
        """
        Plot historical distribution histogram for ptrtfolio monthly rate of return time series
        and theoretical PDF (Probability Distribution Function).

        Examples
        --------
        >>> import matplotlib.pyplot as plt
        >>> pf = ok.Portfolio(['SP500TR.INDX'])
        >>> pf.plot_hist_fit(distr='norm')
        >>> plt.show()
        """
        data = self.ror
        # Plot the histogram
        plt.hist(data, bins=bins, density=True, alpha=0.6, color="g")
        # Plot the PDF.Probability Density Function
        xmin, xmax = plt.xlim()
        x = np.linspace(xmin, xmax, 100)
        if distr == "norm":  # Generate PDF
            mu, std = scipy.stats.norm.fit(data)
            p = scipy.stats.norm.pdf(x, mu, std)
        elif distr == "lognorm":
            std, loc, scale = scipy.stats.lognorm.fit(data)
            mu = np.log(scale)
            p = scipy.stats.lognorm.pdf(x, std, loc, scale)
        else:
            raise ValueError('distr must be "norm" (default) or "lognorm".')
        plt.plot(x, p, "k", linewidth=2)
        title = "Fit results: mu = %.3f,  std = %.3f" % (mu, std)
        plt.title(title)
        plt.show()

    def plot_forecast(
        self,
        distr: str = "norm",
        years: int = 5,
        percentiles: List[int] = [10, 50, 90],
        today_value: Optional[int] = None,
        n: int = 1000,
        figsize: Optional[tuple] = None,
    ) -> plt.axes:
        """
        Plot forecasted ranges of wealth indexes (lines) for a given set of percentiles.
        Historical wealth index is shown in the same chart.

        Parameters
        ----------
        distr : {'hist', 'norm', 'lognorm'}, default 'norm'
            Distribution type for the rate of return of portfolio.
            'norm' - for normal distribution.
            'lognorm' - for lognormal distribution.
            'hist' - percentiles are taken from the historical data.

        years : int, default 1
            Investment period length to calculate wealth index.
            It should not exceed 1/2 of the portfolio history period length 'period_length'.

        percentiles : list of int, default [10, 50, 90]
            List of percentiles to be calculated.

        today_value :  int, optional
            Initial value of the wealth index.
            If today_value is None the last value of the historical wealth indexes is taken. It can be useful to plot
            the forecast of wealth index togeather with the hitorical data.

        n : int, default 1000
            Number of random time series to generate with Monte Carlo simulation (for 'norm' or 'lognorm' only).
            Larger argument values can be used to increase the precision of the calculation. But this will lead
            to slower performance.
            Is not required for historical distribution (dist='hist').

        Returns
        -------
        Axes : 'matplotlib.axes._subplots.AxesSubplot'

        Examples
        --------
        >>> import matplotlib.pyplot as plt
        >>> pf = ok.Portfolio(['SPY.US', 'AGG.US', 'GLD.US'], weights=[.60, .35, .05], rebalancing_period='year')
        >>> pf.plot_forecast()
        >>> plt.show()
        """
        wealth = self.wealth_index
        x1 = self.last_date
        x2 = x1.replace(year=x1.year + years)
        y_start_value = wealth[self.symbol].iloc[-1]
        y_end_values = self.percentile_wealth(distr=distr, years=years, percentiles=percentiles, n=n)
        if today_value:
            modifier = today_value / y_start_value
            wealth *= modifier
            y_start_value = y_start_value * modifier
            y_end_values.update((x, y * modifier) for x, y in y_end_values.items())
        fig, ax = plt.subplots(figsize=figsize)
        ax.plot(
            wealth.index.to_timestamp(),
            wealth[self.symbol],
            linewidth=1,
            label="Historical data",
        )
        for percentile in percentiles:
            x, y = [x1, x2], [y_start_value, y_end_values[percentile]]
            if percentile == 50:
                ax.plot(x, y, color="blue", linestyle="-", linewidth=2, label="Median")
            else:
                ax.plot(
                    x,
                    y,
                    linestyle="dashed",
                    linewidth=1,
                    label=f"Percentile {percentile}",
                )
        ax.legend(loc="upper left")
        return ax

    def plot_forecast_monte_carlo(
        self,
        distr: str = "norm",
        years: int = 1,
        n: int = 20,
        figsize: Optional[tuple] = None,
    ) -> None:
        """
        Plot Monte Carlo simulation for portfolio wealth indexes together with historical wealth index.

        Random wealth indexes are generated according to a given distribution.

        Parameters
        ----------
        distr : {'norm', 'lognorm'}, default 'norm'
            Distribution type for the rate of return of portfolio.
            'norm' - for normal distribution.
            'lognorm' - for lognormal distribution.

        years : int, default 1
            Investment period length for new wealth indexes
            It should not exceed 1/2 of the portfolio history period length 'period_length'.

        n : int, default 20
            Number of random wealth indexes to generate with Monte Carlo simulation.

        figsize : (float, float), optional
            Width, height in inches.
            If None default matplotlib figsize value is used.

        Examples
        --------
        >>> import matplotlib.pyplot as plt
        >>> pf = ok.Portfolio(['SPY.US', 'AGG.US', 'GLD.US'], weights=[.60, .35, .05], rebalancing_period='year')
        >>> pf.plot_forecast_monte_carlo(years=5, distr='lognorm', n=100)
        >>> plt.show()
        """
        s1 = self.wealth_index
        s2 = self._monte_carlo_wealth(distr=distr, years=years, n=n)
        s1[self.symbol].plot(legend=None, figsize=figsize)
        for n in s2:
            s2[n].plot(legend=None)<|MERGE_RESOLUTION|>--- conflicted
+++ resolved
@@ -821,27 +821,13 @@
         return div_yield_series
 
     @property
-<<<<<<< HEAD
     def dividends_annual(self) -> pd.DataFrame:
         """
         Return calendar year dividends sum time series for each asset.
-=======
-    def assets_dividend_yield(self):
-        """
-        Calculate last twelve months (LTM) dividend yield time series (monthly) for each asset.
-
-        LTM dividend yield is the sum trailing twelve months of common dividends per share divided by
-        the current price per share.
-
-        All yields are calculated in the asset list base currency after adjusting the dividends and price time series.
-        Forecasted (future) dividends are removed.
-        Zero value time series are created for assets without dividends.
->>>>>>> 4281348b
 
         Returns
         -------
         DataFrame
-<<<<<<< HEAD
             Annual dividends time series for each asset.
 
         Examples
@@ -852,7 +838,22 @@
         >>> plt.show()
         """
         return self._get_assets_dividends().resample("Y").sum()
-=======
+
+    @property
+    def assets_dividend_yield(self):
+        """
+        Calculate last twelve months (LTM) dividend yield time series (monthly) for each asset.
+
+        LTM dividend yield is the sum trailing twelve months of common dividends per share divided by
+        the current price per share.
+
+        All yields are calculated in the asset list base currency after adjusting the dividends and price time series.
+        Forecasted (future) dividends are removed.
+        Zero value time series are created for assets without dividends.
+
+        Returns
+        -------
+        DataFrame
             Monthly time series of LTM dividend yield for each asset.
 
         See Also
@@ -881,7 +882,6 @@
         [132 rows x 2 columns]
         """
         return super()._assets_dividend_yield
->>>>>>> 4281348b
 
     @property
     def real_mean_return(self) -> float:
