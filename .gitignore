/docs/_build/
/docs/source/
/docs/stubs/
!/main_notebook.ipynb
<<<<<<< HEAD
dist/
=======

__pycache__
*.pyc
>>>>>>> 678a4e7d
<|MERGE_RESOLUTION|>--- conflicted
+++ resolved
@@ -2,10 +2,6 @@
 /docs/source/
 /docs/stubs/
 !/main_notebook.ipynb
-<<<<<<< HEAD
 dist/
-=======
-
 __pycache__
-*.pyc
->>>>>>> 678a4e7d
+*.pyc